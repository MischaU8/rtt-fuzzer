--- conflicted
+++ resolved
@@ -25,17 +25,14 @@
 
 module.exports.fuzz = function(fuzzerInputData) {
     let data = new FuzzedDataProvider(fuzzerInputData)
-<<<<<<< HEAD
-    let seed = rnd(1, 2**35-31)
-    let scenario = pick(RULES.scenarios)
-=======
+//    let seed = rnd(1, 2**35-31)
+//    let scenario = pick(RULES.scenarios)
     if (data.remainingBytes < 16) {
         // insufficient bytes to start
         return
     }
     let seed = data.consumeIntegralInRange(1, 2**35-31)
     let scenario = data.pickValue(RULES.scenarios)
->>>>>>> c8fcc8e6
 
     // TODO randomize options
     const options = {}
@@ -123,15 +120,11 @@
         }
         // console.log(action, args)
         try {
-<<<<<<< HEAD
-            state = RULES.action(state, active, action, arg)
-=======
             if (action !== "_resign") {
                 state = RULES.action(state, active, action, args)
             } else {
                 state = RULES.resign(state, active)
             }
->>>>>>> c8fcc8e6
         } catch (e) {
             log_crash(game_setup, state, view, step, active, action, arg)
             throw new RulesCrashError(e, e.stack)
